#![no_std]

mod client;
mod eventloop;
mod options;
mod requests;
mod state;

pub use client::{Mqtt, MqttClient, MqttClientError};
use core::convert::TryFrom;
pub use eventloop::EventLoop;
use heapless::{consts, String, Vec};
use mqttrs::Pid;
pub use mqttrs::{
    Connect, Packet, Protocol, Publish, QoS, QosPid, Suback, Subscribe, SubscribeReturnCodes,
    SubscribeTopic, Unsubscribe,
};
pub use options::{Broker, MqttOptions};
pub use requests::{PublishPayload, PublishRequest, Request, SubscribeRequest, UnsubscribeRequest};
use state::StateError;

#[derive(Debug, PartialEq)]
pub struct PublishNotification {
    pub dup: bool,
    pub qospid: QosPid,
    pub retain: bool,
    pub topic_name: String<consts::U256>,
    pub payload: Vec<u8, consts::U2048>,
}

/// Includes incoming packets from the network and other interesting events
/// happening in the eventloop
#[derive(Debug, PartialEq)]
pub enum Notification {
    /// Incoming connection acknowledge
    ConnAck,
    /// Incoming publish from the broker
    Publish(PublishNotification),
    /// Incoming puback from the broker
    Puback(Pid),
    /// Incoming pubrec from the broker
    Pubrec(Pid),
    /// Incoming pubcomp from the broker
    Pubcomp(Pid),
    /// Incoming suback from the broker
    Suback(Suback),
    /// Incoming unsuback from the broker
    Unsuback(Pid),
    // Eventloop error
    Abort(EventError),
}

impl<'a> TryFrom<Publish<'a>> for PublishNotification {
    type Error = StateError;

    fn try_from(p: Publish<'a>) -> Result<Self, Self::Error> {
        Ok(PublishNotification {
            dup: p.dup,
            qospid: p.qospid,
            retain: p.retain,
            topic_name: String::from(p.topic_name),
            payload: Vec::from_slice(p.payload).map_err(|_| StateError::PayloadEncoding)?,
        })
    }
}

/// Critical errors during eventloop polling
#[derive(Debug, PartialEq)]
pub enum EventError {
    MqttState(StateError),
    Timeout,
    Encoding(mqttrs::Error),
    Network(NetworkError),
    BufferSize,
}

#[derive(Debug, PartialEq, defmt::Format)]
pub enum NetworkError {
    Read,
    Write,
    NoSocket,
    SocketOpen,
    SocketConnect,
    SocketClosed,
    DnsLookupFailed,
}

impl From<mqttrs::Error> for EventError {
    fn from(e: mqttrs::Error) -> Self {
        EventError::Encoding(e)
    }
}

impl From<StateError> for EventError {
    fn from(e: StateError) -> Self {
        EventError::MqttState(e)
    }
<<<<<<< HEAD
}

pub struct MqttEvent<'a, 'b, L, S, O, P>
where
    L: ArrayLength<Request<P>>,
    P: PublishPayload,
{
    /// Current state of the connection
    pub state: MqttState<O, P>,
    /// Options of the current mqtt connection
    pub options: MqttOptions<'b>,
    /// Network socket
    pub socket: Option<S>,
    /// Request stream
    pub requests: spsc::Consumer<'a, Request<P>, L, u8>,
    // Outgoing QoS 1, 2 publishes which aren't acked yet
    // pending_pub: FnvIndexMap<u16, PublishRequest<P>, consts::U3>,
    // Packet ids of released QoS 2 publishes
    // pending_rel: FnvIndexSet<u16, consts::U4>,
}

impl<'a, 'b, L, S, O, P> MqttEvent<'a, 'b, L, S, O, P>
where
    L: ArrayLength<Request<P>>,
    O: embedded_hal::timer::CountDown,
    O::Time: From<u32>,
    P: PublishPayload + Clone,
{
    pub fn new(
        requests: spsc::Consumer<'a, Request<P>, L, u8>,
        outgoing_timer: O,
        options: MqttOptions<'b>,
    ) -> Self {
        MqttEvent {
            state: MqttState::new(outgoing_timer),
            options,
            socket: None,
            requests,
            // pending_pub: IndexMap::new(),
            // pending_rel: IndexSet::new(),
        }
    }

    pub fn connect<N: Dns + TcpStack<TcpSocket = S>>(
        &mut self,
        network: &N,
    ) -> nb::Result<bool, EventError> {
        // connect to the broker
        self.network_connect(network)?;
        if self.mqtt_connect(network)? {
            // Handle state after reconnect events
            // self.populate_pending();
            return Ok(true);
        }

        Ok(false)
    }

    fn should_handle_request(&mut self) -> bool {
        let qos_space = self.state.outgoing_pub.len() < self.options.inflight();

        let qos_0 = if let Some(Request::Publish(p)) = self.requests.peek() {
            p.qos == QoS::AtMostOnce
        } else {
            false
        };

        if qos_0 {
            true
        } else {
            self.requests.ready() && qos_space
        }
    }

    pub fn yield_event<N: TcpStack<TcpSocket = S>>(
        &mut self,
        network: &N,
    ) -> nb::Result<Notification, ()> {
        let packet_buf = &mut [0u8; 1024];

        let o = if self.should_handle_request() {
            // Handle requests
            let request = unsafe { self.requests.dequeue_unchecked() };
            self.state.handle_outgoing_request(request, packet_buf)
        } else if let Some(packet) = match self.receive(network, packet_buf) {
            Ok(p) => p,
            Err(EventError::Encoding(e)) => {
                defmt::debug!("Encoding error!");
                return Ok(Notification::Abort(e.into()));
            }
            Err(e) => {
                defmt::debug!("Disconnecting from receive error!");
                self.disconnect(network);
                return Ok(Notification::Abort(e));
            }
        } {
            // Handle incoming
            self.state.handle_incoming_packet(packet)
        // } else if let Some(p) = self.get_pending_rel() {
        //     // Handle pending PubRec
        //     self.state.handle_outgoing_packet(Packet::Pubrec(p))
        // } else if let Some(publish) = self.get_pending_pub() {
        //     // Handle pending Publish
        //     self.state
        //         .handle_outgoing_request(publish.into(), packet_buf)
        } else if self.state.last_outgoing_timer.try_wait().is_ok() {
            // Handle ping
            self.state.handle_outgoing_packet(Packet::Pingreq)
        } else {
            Ok((None, None))
        };

        let (notification, outpacket) = match o {
            Ok((n, p)) => (n, p),
            Err(e) => {
                defmt::debug!("Disconnecting from handling error!");
                self.disconnect(network);
                return Ok(Notification::Abort(e.into()));
            }
        };

        if let Some(p) = outpacket {
            if let Err(e) = self.send(network, p) {
                defmt::debug!("Disconnecting from send error!");
                self.disconnect(network);
                return Ok(Notification::Abort(e));
            } else {
                self.state
                    .last_outgoing_timer
                    .try_start(self.options.keep_alive_ms())
                    .ok();
            }
        }

        if let Some(n) = notification {
            Ok(n)
        } else {
            Err(nb::Error::WouldBlock)
        }
    }

    // pub fn get_pending_rel(&mut self) -> Option<Pid> {
    //     let p = match self.pending_rel.iter().next() {
    //         Some(p) => *p,
    //         None => return None,
    //     };
    //     self.pending_rel.remove(&p);
    //     Pid::try_from(p).ok()
    // }

    // pub fn get_pending_pub(&mut self) -> Option<PublishRequest<P>> {
    //     let pid = match self.pending_pub.keys().next() {
    //         Some(p) => *p,
    //         None => return None,
    //     };
    //     self.pending_pub.remove(&pid)
    // }

    // fn populate_pending(&mut self) {
    //     let pending_pub = core::mem::replace(&mut self.state.outgoing_pub, IndexMap::new());

    //     defmt::info!("Populating pending publish: {:?}", pending_pub.len());

    //     self.pending_pub
    //         .extend(pending_pub.iter().map(|(key, value)| (*key, value.clone())));

    //     let pending_rel = core::mem::replace(&mut self.state.outgoing_rel, IndexSet::new());

    //     defmt::info!("populating pending rel: {:?}", pending_rel.len());

    //     self.pending_rel.extend(pending_rel.iter());
    // }

    pub fn send<'d, N: TcpStack<TcpSocket = S>>(
        &mut self,
        network: &N,
        pkt: Packet<'d>,
    ) -> Result<usize, EventError> {
        match self.socket {
            Some(ref mut socket) => {
                let mut tx_buf: [u8; 1024] = [0; 1024];
                let size = encode_slice(&pkt, &mut tx_buf)?;
                nb::block!(network.write(socket, &tx_buf[..size])).map_err(|_| {
                    defmt::error!("[send] NetworkError::Write");
                    EventError::Network(NetworkError::Write)
                })
            }
            _ => Err(EventError::Network(NetworkError::NoSocket)),
        }
    }

    pub fn receive<'d, N: TcpStack<TcpSocket = S>>(
        &mut self,
        network: &N,
        packet_buf: &'d mut [u8],
    ) -> Result<Option<Packet<'d>>, EventError> {
        match self.socket {
            Some(ref mut socket) => {
                match network.read_with(socket, |a, b| parse_header(a, b, packet_buf)) {
                    Ok(0) | Err(nb::Error::WouldBlock) => Ok(None),
                    Ok(size) => {
                        let p = decode_slice(&packet_buf[..size]).map_err(EventError::Encoding);

                        // if let Ok(Some(Packet::Puback(pid))) = p {
                        //     defmt::info!("Got Puback! {:?}", pid.get());
                        // }
                        p
                    }
                    _ => Err(EventError::Network(NetworkError::Read)),
                }
            }
            _ => Err(EventError::Network(NetworkError::NoSocket)),
        }
    }

    fn lookup_host<N: Dns + TcpStack<TcpSocket = S>>(
        &mut self,
        network: &N,
    ) -> Result<(heapless::String<heapless::consts::U256>, SocketAddr), EventError> {
        match self.options.broker() {
            (Broker::Hostname(h), p) => {
                let socket_addr = SocketAddr::new(
                    network.gethostbyname(h, AddrType::IPv4).map_err(|_e| {
                        defmt::info!("Failed to resolve IP!");
                        EventError::Network(NetworkError::DnsLookupFailed)
                    })?,
                    p,
                );
                Ok((heapless::String::from(h), socket_addr))
            }
            (Broker::IpAddr(ip), p) => {
                let socket_addr = SocketAddr::new(ip, p);
                let domain = network.gethostbyaddr(ip).map_err(|_e| {
                    defmt::info!("Failed to resolve hostname!");
                    EventError::Network(NetworkError::DnsLookupFailed)
                })?;

                Ok((domain, socket_addr))
            }
        }
    }

    fn network_connect<N: Dns + TcpStack<TcpSocket = S>>(
        &mut self,
        network: &N,
    ) -> Result<(), EventError> {
        if let Some(socket) = &self.socket {
            match network.is_connected(socket) {
                Ok(true) => return Ok(()),
                Err(_e) => {
                    self.socket = None;
                    return Err(EventError::Network(NetworkError::SocketClosed));
                }
                Ok(false) => {}
            }
        };

        self.state.connection_status = state::MqttConnectionStatus::Disconnected;

        let socket = network
            .open(Mode::Blocking)
            .map_err(|_e| EventError::Network(NetworkError::SocketOpen))?;

        match self.lookup_host(network) {
            Ok((_hostname, socket_addr)) => {
                self.socket = Some(
                    network
                        .connect(socket, socket_addr)
                        .map_err(|_e| EventError::Network(NetworkError::SocketConnect))?,
                );

                // if let Some(root_ca) = self.options.ca() {
                //     // Add root CA
                // };

                // if let Some((certificate, private_key)) = self.options.client_auth() {
                //     // Enable SSL for self.socket, with broker (hostname)
                // };

                defmt::debug!("Network connected!");

                Ok(())
            }
            Err(e) => {
                // Make sure to cleanup socket, in case we fail DNS lookup for some reason
                network
                    .close(socket)
                    .map_err(|_e| EventError::Network(NetworkError::SocketClosed))?;
                Err(e)
            }
        }
    }

    pub fn disconnect<N: TcpStack<TcpSocket = S>>(&mut self, network: &N) {
        self.state.connection_status = state::MqttConnectionStatus::Disconnected;
        if let Some(socket) = self.socket.take() {
            network.close(socket).ok();
        }
    }

    fn mqtt_connect<N: TcpStack<TcpSocket = S>>(
        &mut self,
        network: &N,
    ) -> nb::Result<bool, EventError> {
        match self.state.connection_status {
            state::MqttConnectionStatus::Connected => Ok(false),
            state::MqttConnectionStatus::Disconnected => {
                defmt::info!("MQTT connecting..");
                self.state.await_pingresp = false;
                self.state.outgoing_pub.clear();

                let (username, password) = self.options.credentials();

                let connect = Connect {
                    protocol: Protocol::MQTT311,
                    keep_alive: (self.options.keep_alive_ms() / 1000) as u16,
                    client_id: self.options.client_id(),
                    clean_session: self.options.clean_session(),
                    last_will: self.options.last_will(),
                    username,
                    password,
                };

                // mqtt connection with timeout
                match self.send(network, connect.into()) {
                    Ok(_) => {
                        self.state
                            .handle_outgoing_connect()
                            .map_err(|e| nb::Error::Other(e.into()))?;

                        self.state.last_outgoing_timer.try_start(50000).ok();
                    }
                    Err(e) => {
                        defmt::debug!("Disconnecting from send error!");
                        self.disconnect(network);
                        return Err(nb::Error::Other(e));
                    }
                }

                Err(nb::Error::WouldBlock)
            }
            state::MqttConnectionStatus::Handshake => {
                if self.state.last_outgoing_timer.try_wait().is_ok() {
                    defmt::debug!("Disconnecting from handshake timeout!");
                    self.disconnect(network);
                    return Err(nb::Error::Other(EventError::Timeout));
                }

                let packet_buf = &mut [0u8; 4];
                match self.receive(network, packet_buf) {
                    Ok(Some(packet)) => {
                        self.state
                            .handle_incoming_connack(packet)
                            .map_err(|e| nb::Error::Other(e.into()))?;

                        defmt::debug!("MQTT connected!");

                        Ok(true)
                    }
                    Ok(None) => Err(nb::Error::WouldBlock),
                    Err(e) => {
                        self.disconnect(network);
                        Err(nb::Error::Other(e))
                    }
                }
            }
        }
    }
}

fn valid_header(hd: u8) -> bool {
    match hd >> 4 {
        3 => true,
        6 | 8 | 10 => hd & 0x0F == 0x02,
        1..=2 | 4..=5 | 7 | 9 | 11..=14 => hd.trailing_zeros() >= 4,
        _ => false,
    }
}

fn parse_header(a: &[u8], b: Option<&[u8]>, output: &mut [u8]) -> usize {
    if a.is_empty() || !valid_header(a[0]) {
        return 0;
    }

    let mut len: usize = 0;
    for pos in 0..=3 {
        match b {
            Some(b) if a.len() + b.len() > pos + 1 => {
                // a contains atleast partial header, a + b contains rest of packet
                let byte = if a.len() > pos + 1 {
                    a[pos + 1]
                } else {
                    b[pos + 1 - a.len()]
                };
                len += (byte as usize & 0x7F) << (pos * 7);
                if (byte & 0x80) == 0 {
                    // Continuation bit == 0, length is parsed
                    let packet_len = 2 + pos + len;
                    if a.len() + b.len() < packet_len {
                        // a+b does not contain the full payload
                        return 0;
                    } else {
                        if output.len() < packet_len {
                            defmt::error!(
                                "Output buffer too small! {:?} < {:?}",
                                output.len(),
                                packet_len
                            );
                            return 0;
                        }

                        let a_copy = core::cmp::min(a.len(), packet_len);
                        output[..a_copy].copy_from_slice(&a[..a_copy]);
                        if packet_len > a_copy {
                            output[a_copy..packet_len].copy_from_slice(&b[..packet_len - a_copy]);
                        }
                        return packet_len;
                    }
                }
            }
            None if a.len() > pos + 1 => {
                // a contains the full packet
                let byte = a[pos + 1];
                len += (byte as usize & 0x7F) << (pos * 7);
                if (byte & 0x80) == 0 {
                    // Continuation bit == 0, length is parsed
                    let packet_len = 2 + pos + len;
                    if a.len() < packet_len {
                        // a does not contain the full payload
                        return 0;
                    }

                    if output.len() < packet_len {
                        defmt::error!(
                            "Output buffer too small! {:?} < {:?}",
                            output.len(),
                            packet_len
                        );
                        return 0;
                    }
                    output[..packet_len].copy_from_slice(&a[..packet_len]);
                    return packet_len;
                }
            }
            _ => return 0,
        }
    }
    // Continuation byte == 1 four times, that's illegal.
    0
}

#[cfg(test)]
mod tests {
    use super::*;
    use embedded_hal::timer::CountDown;
    use heapless::{consts, spsc::Queue, String, Vec};
    use mqttrs::{Connack, ConnectReturnCode};

    #[derive(Debug)]
    struct CdMock {
        time: u32,
    }

    impl CountDown for CdMock {
        type Error = core::convert::Infallible;
        type Time = u32;
        fn try_start<T>(&mut self, count: T) -> Result<(), Self::Error>
        where
            T: Into<Self::Time>,
        {
            self.time = count.into();
            Ok(())
        }
        fn try_wait(&mut self) -> nb::Result<(), Self::Error> {
            Ok(())
        }
    }

    struct MockNetwork {
        pub should_fail_read: bool,
        pub should_fail_write: bool,
    }

    impl Dns for MockNetwork {
        type Error = ();

        fn gethostbyname(
            &self,
            _hostname: &str,
            _addr_type: embedded_nal::AddrType,
        ) -> Result<embedded_nal::IpAddr, Self::Error> {
            unimplemented!()
        }
        fn gethostbyaddr(
            &self,
            _addr: embedded_nal::IpAddr,
        ) -> Result<heapless::String<consts::U256>, Self::Error> {
            unimplemented!()
        }
    }

    impl TcpStack for MockNetwork {
        type TcpSocket = ();
        type Error = ();

        fn open(&self, _mode: embedded_nal::Mode) -> Result<Self::TcpSocket, Self::Error> {
            Ok(())
        }
        fn connect(
            &self,
            _socket: Self::TcpSocket,
            _remote: embedded_nal::SocketAddr,
        ) -> Result<Self::TcpSocket, Self::Error> {
            Ok(())
        }
        fn is_connected(&self, _socket: &Self::TcpSocket) -> Result<bool, Self::Error> {
            Ok(true)
        }
        fn write(
            &self,
            _socket: &mut Self::TcpSocket,
            buffer: &[u8],
        ) -> nb::Result<usize, Self::Error> {
            if self.should_fail_write {
                Err(nb::Error::Other(()))
            } else {
                Ok(buffer.len())
            }
        }
        fn read(
            &self,
            _socket: &mut Self::TcpSocket,
            buffer: &mut [u8],
        ) -> nb::Result<usize, Self::Error> {
            if self.should_fail_read {
                Err(nb::Error::Other(()))
            } else {
                let connack = Packet::Connack(Connack {
                    session_present: false,
                    code: ConnectReturnCode::Accepted,
                });
                let size = encode_slice(&connack, buffer).unwrap();
                Ok(size)
            }
        }

        fn read_with<F>(&self, socket: &mut Self::TcpSocket, f: F) -> nb::Result<usize, Self::Error>
        where
            F: FnOnce(&[u8], Option<&[u8]>) -> usize,
        {
            let buf = &mut [0u8; 64];
            self.read(socket, buf)?;
            Ok(f(buf, None))
        }

        fn close(&self, _socket: Self::TcpSocket) -> Result<(), Self::Error> {
            Ok(())
        }
    }

    #[test]
    fn test_parse_header_puback() {
        let mut out = [0u8; 128];
        let a = &[0b01000000, 0b00000010, 0, 10];

        let len = parse_header(a, None, &mut out);
        assert_eq!(len, 4);
        assert_eq!(&out[..len], &a[..]);
        assert_eq!(
            decode_slice(&out[..len]).unwrap(),
            Some(Packet::Puback(Pid::try_from(10).unwrap()))
        );
    }

    #[test]
    fn test_parse_header_simple() {
        let mut out = [0u8; 128];
        let a = &[
            0b00010000, 39, 0x00, 0x04, 'M' as u8, 'Q' as u8, 'T' as u8, 'T' as u8, 0x04,
            0b11001110, // +username, +password, -will retain, will qos=1, +last_will, +clean_session
            0x00, 0x0a, // 10 sec
            0x00, 0x04, 't' as u8, 'e' as u8, 's' as u8, 't' as u8, // client_id
            0x00, 0x02, '/' as u8, 'a' as u8, // will topic = '/a'
            0x00, 0x07, 'o' as u8, 'f' as u8, 'f' as u8, 'l' as u8, 'i' as u8, 'n' as u8,
            'e' as u8, // will msg = 'offline'
            0x00, 0x04, 'r' as u8, 'u' as u8, 's' as u8, 't' as u8, // username = 'rust'
            0x00, 0x02, 'm' as u8, 'q' as u8, // password = 'mq'
        ];

        let len = parse_header(a, None, &mut out);
        assert_eq!(len, 41);
        assert_eq!(&out[..len], &a[..]);
        assert_eq!(
            decode_slice(&out[..len]).unwrap(),
            Some(Packet::Connect(Connect {
                protocol: Protocol::MQTT311,
                keep_alive: 10,
                client_id: "test".into(),
                clean_session: true,
                last_will: Some(mqttrs::LastWill {
                    topic: "/a".into(),
                    message: b"offline",
                    qos: QoS::AtLeastOnce,
                    retain: false,
                }),
                username: Some("rust".into()),
                password: Some(b"mq"),
            }))
        );
    }

    #[test]
    fn test_parse_header_additional() {
        let mut out = [0u8; 128];
        let a = &[
            0b00010000, 39, 0x00, 0x04, 'M' as u8, 'Q' as u8, 'T' as u8, 'T' as u8, 0x04,
            0b11001110, // +username, +password, -will retain, will qos=1, +last_will, +clean_session
            0x00, 0x0a, // 10 sec
            0x00, 0x04, 't' as u8, 'e' as u8, 's' as u8, 't' as u8, // client_id
            0x00, 0x02, '/' as u8, 'a' as u8, // will topic = '/a'
            0x00, 0x07, 'o' as u8, 'f' as u8, 'f' as u8, 'l' as u8, 'i' as u8, 'n' as u8,
            'e' as u8, // will msg = 'offline'
            0x00, 0x04, 'r' as u8, 'u' as u8, 's' as u8, 't' as u8, // username = 'rust'
            0x00, 0x02, 'm' as u8, 'q' as u8, // password = 'mq'
            0x00, 0x01, // additional bytes
            0x00, 0x01, // additional bytes
            0x00, 0x01, // additional bytes
        ];

        let len = parse_header(a, None, &mut out);
        assert_eq!(len, 41);
        assert_eq!(&out[..len], &a[..len]);
        assert_eq!(
            decode_slice(&out[..len]).unwrap(),
            Some(Packet::Connect(Connect {
                protocol: Protocol::MQTT311,
                keep_alive: 10,
                client_id: "test".into(),
                clean_session: true,
                last_will: Some(mqttrs::LastWill {
                    topic: "/a".into(),
                    message: b"offline",
                    qos: QoS::AtLeastOnce,
                    retain: false,
                }),
                username: Some("rust".into()),
                password: Some(b"mq"),
            }))
        );
    }

    #[test]
    fn test_parse_header_wrapped_simple() {
        let mut out = [0u8; 128];
        let a = &[
            0b00010000, 39, 0x00, 0x04, 'M' as u8, 'Q' as u8, 'T' as u8, 'T' as u8, 0x04,
        ];

        let b = &[
            0b11001110, // +username, +password, -will retain, will qos=1, +last_will, +clean_session
            0x00, 0x0a, // 10 sec
            0x00, 0x04, 't' as u8, 'e' as u8, 's' as u8, 't' as u8, // client_id
            0x00, 0x02, '/' as u8, 'a' as u8, // will topic = '/a'
            0x00, 0x07, 'o' as u8, 'f' as u8, 'f' as u8, 'l' as u8, 'i' as u8, 'n' as u8,
            'e' as u8, // will msg = 'offline'
            0x00, 0x04, 'r' as u8, 'u' as u8, 's' as u8, 't' as u8, // username = 'rust'
            0x00, 0x02, 'm' as u8, 'q' as u8, // password = 'mq'
            0x00, 0x01, // additional bytes
            0x00, 0x01, // additional bytes
            0x00, 0x01, // additional bytes
        ];

        let expected = &[
            0b00010000, 39, 0x00, 0x04, 'M' as u8, 'Q' as u8, 'T' as u8, 'T' as u8, 0x04,
            0b11001110, // +username, +password, -will retain, will qos=1, +last_will, +clean_session
            0x00, 0x0a, // 10 sec
            0x00, 0x04, 't' as u8, 'e' as u8, 's' as u8, 't' as u8, // client_id
            0x00, 0x02, '/' as u8, 'a' as u8, // will topic = '/a'
            0x00, 0x07, 'o' as u8, 'f' as u8, 'f' as u8, 'l' as u8, 'i' as u8, 'n' as u8,
            'e' as u8, // will msg = 'offline'
            0x00, 0x04, 'r' as u8, 'u' as u8, 's' as u8, 't' as u8, // username = 'rust'
            0x00, 0x02, 'm' as u8, 'q' as u8, // password = 'mq'
        ];

        let len = parse_header(a, Some(b), &mut out);
        assert_eq!(len, 41);
        assert_eq!(&out[..len], &expected[..]);
        assert_eq!(
            decode_slice(&out[..len]).unwrap(),
            Some(Packet::Connect(Connect {
                protocol: Protocol::MQTT311,
                keep_alive: 10,
                client_id: "test".into(),
                clean_session: true,
                last_will: Some(mqttrs::LastWill {
                    topic: "/a".into(),
                    message: b"offline",
                    qos: QoS::AtLeastOnce,
                    retain: false,
                }),
                username: Some("rust".into()),
                password: Some(b"mq"),
            }))
        );
    }

    #[test]
    fn test_parse_header_wrapped_header() {
        let mut out = [0u8; 128];
        let a = &[0b00010000];

        let b = &[
            39, 0x00, 0x04, 'M' as u8, 'Q' as u8, 'T' as u8, 'T' as u8, 0x04,
            0b11001110, // +username, +password, -will retain, will qos=1, +last_will, +clean_session
            0x00, 0x0a, // 10 sec
            0x00, 0x04, 't' as u8, 'e' as u8, 's' as u8, 't' as u8, // client_id
            0x00, 0x02, '/' as u8, 'a' as u8, // will topic = '/a'
            0x00, 0x07, 'o' as u8, 'f' as u8, 'f' as u8, 'l' as u8, 'i' as u8, 'n' as u8,
            'e' as u8, // will msg = 'offline'
            0x00, 0x04, 'r' as u8, 'u' as u8, 's' as u8, 't' as u8, // username = 'rust'
            0x00, 0x02, 'm' as u8, 'q' as u8, // password = 'mq'
            0x00, 0x01, // additional bytes
            0x00, 0x01, // additional bytes
            0x00, 0x01, // additional bytes
        ];

        let expected = &[
            0b00010000, 39, 0x00, 0x04, 'M' as u8, 'Q' as u8, 'T' as u8, 'T' as u8, 0x04,
            0b11001110, // +username, +password, -will retain, will qos=1, +last_will, +clean_session
            0x00, 0x0a, // 10 sec
            0x00, 0x04, 't' as u8, 'e' as u8, 's' as u8, 't' as u8, // client_id
            0x00, 0x02, '/' as u8, 'a' as u8, // will topic = '/a'
            0x00, 0x07, 'o' as u8, 'f' as u8, 'f' as u8, 'l' as u8, 'i' as u8, 'n' as u8,
            'e' as u8, // will msg = 'offline'
            0x00, 0x04, 'r' as u8, 'u' as u8, 's' as u8, 't' as u8, // username = 'rust'
            0x00, 0x02, 'm' as u8, 'q' as u8, // password = 'mq'
        ];

        let len = parse_header(a, Some(b), &mut out);
        assert_eq!(len, 41);
        assert_eq!(&out[..len], &expected[..]);
        assert_eq!(
            decode_slice(&out[..len]).unwrap(),
            Some(Packet::Connect(Connect {
                protocol: Protocol::MQTT311,
                keep_alive: 10,
                client_id: "test".into(),
                clean_session: true,
                last_will: Some(mqttrs::LastWill {
                    topic: "/a".into(),
                    message: b"offline",
                    qos: QoS::AtLeastOnce,
                    retain: false,
                }),
                username: Some("rust".into()),
                password: Some(b"mq"),
            }))
        );
    }

    #[test]
    #[ignore]
    fn retry_behaviour() {
        static mut Q: Queue<Request<Vec<u8, consts::U10>>, consts::U5, u8> =
            Queue(heapless::i::Queue::u8());

        let network = MockNetwork {
            should_fail_read: false,
            should_fail_write: false,
        };

        let (_p, c) = unsafe { Q.split() };
        let mut event = MqttEvent::<_, (), _, _>::new(
            c,
            CdMock { time: 0 },
            MqttOptions::new("client", Broker::Hostname(""), 8883),
        );

        event
            .state
            .outgoing_pub
            .insert(
                2,
                PublishRequest {
                    dup: false,
                    qos: QoS::AtLeastOnce,
                    retain: false,
                    topic_name: String::from("some/topic/name2"),
                    payload: Vec::new(),
                },
            )
            .unwrap();

        event
            .state
            .outgoing_pub
            .insert(
                3,
                PublishRequest {
                    dup: false,
                    qos: QoS::AtLeastOnce,
                    retain: false,
                    topic_name: String::from("some/topic/name3"),
                    payload: Vec::new(),
                },
            )
            .unwrap();

        event
            .state
            .outgoing_pub
            .insert(
                4,
                PublishRequest {
                    dup: false,
                    qos: QoS::AtLeastOnce,
                    retain: false,
                    topic_name: String::from("some/topic/name4"),
                    payload: Vec::new(),
                },
            )
            .unwrap();

        event.state.connection_status = state::MqttConnectionStatus::Handshake;
        event.socket = Some(());

        event.connect(&network).unwrap();

        // assert_eq!(event.pending_pub.len(), 3);

        // let mut key_iter = event.pending_pub.keys();
        // assert_eq!(key_iter.next(), Some(&2));
        // assert_eq!(key_iter.next(), Some(&3));
        // assert_eq!(key_iter.next(), Some(&4));
    }
=======
>>>>>>> b95bb3a0
}<|MERGE_RESOLUTION|>--- conflicted
+++ resolved
@@ -95,842 +95,4 @@
     fn from(e: StateError) -> Self {
         EventError::MqttState(e)
     }
-<<<<<<< HEAD
-}
-
-pub struct MqttEvent<'a, 'b, L, S, O, P>
-where
-    L: ArrayLength<Request<P>>,
-    P: PublishPayload,
-{
-    /// Current state of the connection
-    pub state: MqttState<O, P>,
-    /// Options of the current mqtt connection
-    pub options: MqttOptions<'b>,
-    /// Network socket
-    pub socket: Option<S>,
-    /// Request stream
-    pub requests: spsc::Consumer<'a, Request<P>, L, u8>,
-    // Outgoing QoS 1, 2 publishes which aren't acked yet
-    // pending_pub: FnvIndexMap<u16, PublishRequest<P>, consts::U3>,
-    // Packet ids of released QoS 2 publishes
-    // pending_rel: FnvIndexSet<u16, consts::U4>,
-}
-
-impl<'a, 'b, L, S, O, P> MqttEvent<'a, 'b, L, S, O, P>
-where
-    L: ArrayLength<Request<P>>,
-    O: embedded_hal::timer::CountDown,
-    O::Time: From<u32>,
-    P: PublishPayload + Clone,
-{
-    pub fn new(
-        requests: spsc::Consumer<'a, Request<P>, L, u8>,
-        outgoing_timer: O,
-        options: MqttOptions<'b>,
-    ) -> Self {
-        MqttEvent {
-            state: MqttState::new(outgoing_timer),
-            options,
-            socket: None,
-            requests,
-            // pending_pub: IndexMap::new(),
-            // pending_rel: IndexSet::new(),
-        }
-    }
-
-    pub fn connect<N: Dns + TcpStack<TcpSocket = S>>(
-        &mut self,
-        network: &N,
-    ) -> nb::Result<bool, EventError> {
-        // connect to the broker
-        self.network_connect(network)?;
-        if self.mqtt_connect(network)? {
-            // Handle state after reconnect events
-            // self.populate_pending();
-            return Ok(true);
-        }
-
-        Ok(false)
-    }
-
-    fn should_handle_request(&mut self) -> bool {
-        let qos_space = self.state.outgoing_pub.len() < self.options.inflight();
-
-        let qos_0 = if let Some(Request::Publish(p)) = self.requests.peek() {
-            p.qos == QoS::AtMostOnce
-        } else {
-            false
-        };
-
-        if qos_0 {
-            true
-        } else {
-            self.requests.ready() && qos_space
-        }
-    }
-
-    pub fn yield_event<N: TcpStack<TcpSocket = S>>(
-        &mut self,
-        network: &N,
-    ) -> nb::Result<Notification, ()> {
-        let packet_buf = &mut [0u8; 1024];
-
-        let o = if self.should_handle_request() {
-            // Handle requests
-            let request = unsafe { self.requests.dequeue_unchecked() };
-            self.state.handle_outgoing_request(request, packet_buf)
-        } else if let Some(packet) = match self.receive(network, packet_buf) {
-            Ok(p) => p,
-            Err(EventError::Encoding(e)) => {
-                defmt::debug!("Encoding error!");
-                return Ok(Notification::Abort(e.into()));
-            }
-            Err(e) => {
-                defmt::debug!("Disconnecting from receive error!");
-                self.disconnect(network);
-                return Ok(Notification::Abort(e));
-            }
-        } {
-            // Handle incoming
-            self.state.handle_incoming_packet(packet)
-        // } else if let Some(p) = self.get_pending_rel() {
-        //     // Handle pending PubRec
-        //     self.state.handle_outgoing_packet(Packet::Pubrec(p))
-        // } else if let Some(publish) = self.get_pending_pub() {
-        //     // Handle pending Publish
-        //     self.state
-        //         .handle_outgoing_request(publish.into(), packet_buf)
-        } else if self.state.last_outgoing_timer.try_wait().is_ok() {
-            // Handle ping
-            self.state.handle_outgoing_packet(Packet::Pingreq)
-        } else {
-            Ok((None, None))
-        };
-
-        let (notification, outpacket) = match o {
-            Ok((n, p)) => (n, p),
-            Err(e) => {
-                defmt::debug!("Disconnecting from handling error!");
-                self.disconnect(network);
-                return Ok(Notification::Abort(e.into()));
-            }
-        };
-
-        if let Some(p) = outpacket {
-            if let Err(e) = self.send(network, p) {
-                defmt::debug!("Disconnecting from send error!");
-                self.disconnect(network);
-                return Ok(Notification::Abort(e));
-            } else {
-                self.state
-                    .last_outgoing_timer
-                    .try_start(self.options.keep_alive_ms())
-                    .ok();
-            }
-        }
-
-        if let Some(n) = notification {
-            Ok(n)
-        } else {
-            Err(nb::Error::WouldBlock)
-        }
-    }
-
-    // pub fn get_pending_rel(&mut self) -> Option<Pid> {
-    //     let p = match self.pending_rel.iter().next() {
-    //         Some(p) => *p,
-    //         None => return None,
-    //     };
-    //     self.pending_rel.remove(&p);
-    //     Pid::try_from(p).ok()
-    // }
-
-    // pub fn get_pending_pub(&mut self) -> Option<PublishRequest<P>> {
-    //     let pid = match self.pending_pub.keys().next() {
-    //         Some(p) => *p,
-    //         None => return None,
-    //     };
-    //     self.pending_pub.remove(&pid)
-    // }
-
-    // fn populate_pending(&mut self) {
-    //     let pending_pub = core::mem::replace(&mut self.state.outgoing_pub, IndexMap::new());
-
-    //     defmt::info!("Populating pending publish: {:?}", pending_pub.len());
-
-    //     self.pending_pub
-    //         .extend(pending_pub.iter().map(|(key, value)| (*key, value.clone())));
-
-    //     let pending_rel = core::mem::replace(&mut self.state.outgoing_rel, IndexSet::new());
-
-    //     defmt::info!("populating pending rel: {:?}", pending_rel.len());
-
-    //     self.pending_rel.extend(pending_rel.iter());
-    // }
-
-    pub fn send<'d, N: TcpStack<TcpSocket = S>>(
-        &mut self,
-        network: &N,
-        pkt: Packet<'d>,
-    ) -> Result<usize, EventError> {
-        match self.socket {
-            Some(ref mut socket) => {
-                let mut tx_buf: [u8; 1024] = [0; 1024];
-                let size = encode_slice(&pkt, &mut tx_buf)?;
-                nb::block!(network.write(socket, &tx_buf[..size])).map_err(|_| {
-                    defmt::error!("[send] NetworkError::Write");
-                    EventError::Network(NetworkError::Write)
-                })
-            }
-            _ => Err(EventError::Network(NetworkError::NoSocket)),
-        }
-    }
-
-    pub fn receive<'d, N: TcpStack<TcpSocket = S>>(
-        &mut self,
-        network: &N,
-        packet_buf: &'d mut [u8],
-    ) -> Result<Option<Packet<'d>>, EventError> {
-        match self.socket {
-            Some(ref mut socket) => {
-                match network.read_with(socket, |a, b| parse_header(a, b, packet_buf)) {
-                    Ok(0) | Err(nb::Error::WouldBlock) => Ok(None),
-                    Ok(size) => {
-                        let p = decode_slice(&packet_buf[..size]).map_err(EventError::Encoding);
-
-                        // if let Ok(Some(Packet::Puback(pid))) = p {
-                        //     defmt::info!("Got Puback! {:?}", pid.get());
-                        // }
-                        p
-                    }
-                    _ => Err(EventError::Network(NetworkError::Read)),
-                }
-            }
-            _ => Err(EventError::Network(NetworkError::NoSocket)),
-        }
-    }
-
-    fn lookup_host<N: Dns + TcpStack<TcpSocket = S>>(
-        &mut self,
-        network: &N,
-    ) -> Result<(heapless::String<heapless::consts::U256>, SocketAddr), EventError> {
-        match self.options.broker() {
-            (Broker::Hostname(h), p) => {
-                let socket_addr = SocketAddr::new(
-                    network.gethostbyname(h, AddrType::IPv4).map_err(|_e| {
-                        defmt::info!("Failed to resolve IP!");
-                        EventError::Network(NetworkError::DnsLookupFailed)
-                    })?,
-                    p,
-                );
-                Ok((heapless::String::from(h), socket_addr))
-            }
-            (Broker::IpAddr(ip), p) => {
-                let socket_addr = SocketAddr::new(ip, p);
-                let domain = network.gethostbyaddr(ip).map_err(|_e| {
-                    defmt::info!("Failed to resolve hostname!");
-                    EventError::Network(NetworkError::DnsLookupFailed)
-                })?;
-
-                Ok((domain, socket_addr))
-            }
-        }
-    }
-
-    fn network_connect<N: Dns + TcpStack<TcpSocket = S>>(
-        &mut self,
-        network: &N,
-    ) -> Result<(), EventError> {
-        if let Some(socket) = &self.socket {
-            match network.is_connected(socket) {
-                Ok(true) => return Ok(()),
-                Err(_e) => {
-                    self.socket = None;
-                    return Err(EventError::Network(NetworkError::SocketClosed));
-                }
-                Ok(false) => {}
-            }
-        };
-
-        self.state.connection_status = state::MqttConnectionStatus::Disconnected;
-
-        let socket = network
-            .open(Mode::Blocking)
-            .map_err(|_e| EventError::Network(NetworkError::SocketOpen))?;
-
-        match self.lookup_host(network) {
-            Ok((_hostname, socket_addr)) => {
-                self.socket = Some(
-                    network
-                        .connect(socket, socket_addr)
-                        .map_err(|_e| EventError::Network(NetworkError::SocketConnect))?,
-                );
-
-                // if let Some(root_ca) = self.options.ca() {
-                //     // Add root CA
-                // };
-
-                // if let Some((certificate, private_key)) = self.options.client_auth() {
-                //     // Enable SSL for self.socket, with broker (hostname)
-                // };
-
-                defmt::debug!("Network connected!");
-
-                Ok(())
-            }
-            Err(e) => {
-                // Make sure to cleanup socket, in case we fail DNS lookup for some reason
-                network
-                    .close(socket)
-                    .map_err(|_e| EventError::Network(NetworkError::SocketClosed))?;
-                Err(e)
-            }
-        }
-    }
-
-    pub fn disconnect<N: TcpStack<TcpSocket = S>>(&mut self, network: &N) {
-        self.state.connection_status = state::MqttConnectionStatus::Disconnected;
-        if let Some(socket) = self.socket.take() {
-            network.close(socket).ok();
-        }
-    }
-
-    fn mqtt_connect<N: TcpStack<TcpSocket = S>>(
-        &mut self,
-        network: &N,
-    ) -> nb::Result<bool, EventError> {
-        match self.state.connection_status {
-            state::MqttConnectionStatus::Connected => Ok(false),
-            state::MqttConnectionStatus::Disconnected => {
-                defmt::info!("MQTT connecting..");
-                self.state.await_pingresp = false;
-                self.state.outgoing_pub.clear();
-
-                let (username, password) = self.options.credentials();
-
-                let connect = Connect {
-                    protocol: Protocol::MQTT311,
-                    keep_alive: (self.options.keep_alive_ms() / 1000) as u16,
-                    client_id: self.options.client_id(),
-                    clean_session: self.options.clean_session(),
-                    last_will: self.options.last_will(),
-                    username,
-                    password,
-                };
-
-                // mqtt connection with timeout
-                match self.send(network, connect.into()) {
-                    Ok(_) => {
-                        self.state
-                            .handle_outgoing_connect()
-                            .map_err(|e| nb::Error::Other(e.into()))?;
-
-                        self.state.last_outgoing_timer.try_start(50000).ok();
-                    }
-                    Err(e) => {
-                        defmt::debug!("Disconnecting from send error!");
-                        self.disconnect(network);
-                        return Err(nb::Error::Other(e));
-                    }
-                }
-
-                Err(nb::Error::WouldBlock)
-            }
-            state::MqttConnectionStatus::Handshake => {
-                if self.state.last_outgoing_timer.try_wait().is_ok() {
-                    defmt::debug!("Disconnecting from handshake timeout!");
-                    self.disconnect(network);
-                    return Err(nb::Error::Other(EventError::Timeout));
-                }
-
-                let packet_buf = &mut [0u8; 4];
-                match self.receive(network, packet_buf) {
-                    Ok(Some(packet)) => {
-                        self.state
-                            .handle_incoming_connack(packet)
-                            .map_err(|e| nb::Error::Other(e.into()))?;
-
-                        defmt::debug!("MQTT connected!");
-
-                        Ok(true)
-                    }
-                    Ok(None) => Err(nb::Error::WouldBlock),
-                    Err(e) => {
-                        self.disconnect(network);
-                        Err(nb::Error::Other(e))
-                    }
-                }
-            }
-        }
-    }
-}
-
-fn valid_header(hd: u8) -> bool {
-    match hd >> 4 {
-        3 => true,
-        6 | 8 | 10 => hd & 0x0F == 0x02,
-        1..=2 | 4..=5 | 7 | 9 | 11..=14 => hd.trailing_zeros() >= 4,
-        _ => false,
-    }
-}
-
-fn parse_header(a: &[u8], b: Option<&[u8]>, output: &mut [u8]) -> usize {
-    if a.is_empty() || !valid_header(a[0]) {
-        return 0;
-    }
-
-    let mut len: usize = 0;
-    for pos in 0..=3 {
-        match b {
-            Some(b) if a.len() + b.len() > pos + 1 => {
-                // a contains atleast partial header, a + b contains rest of packet
-                let byte = if a.len() > pos + 1 {
-                    a[pos + 1]
-                } else {
-                    b[pos + 1 - a.len()]
-                };
-                len += (byte as usize & 0x7F) << (pos * 7);
-                if (byte & 0x80) == 0 {
-                    // Continuation bit == 0, length is parsed
-                    let packet_len = 2 + pos + len;
-                    if a.len() + b.len() < packet_len {
-                        // a+b does not contain the full payload
-                        return 0;
-                    } else {
-                        if output.len() < packet_len {
-                            defmt::error!(
-                                "Output buffer too small! {:?} < {:?}",
-                                output.len(),
-                                packet_len
-                            );
-                            return 0;
-                        }
-
-                        let a_copy = core::cmp::min(a.len(), packet_len);
-                        output[..a_copy].copy_from_slice(&a[..a_copy]);
-                        if packet_len > a_copy {
-                            output[a_copy..packet_len].copy_from_slice(&b[..packet_len - a_copy]);
-                        }
-                        return packet_len;
-                    }
-                }
-            }
-            None if a.len() > pos + 1 => {
-                // a contains the full packet
-                let byte = a[pos + 1];
-                len += (byte as usize & 0x7F) << (pos * 7);
-                if (byte & 0x80) == 0 {
-                    // Continuation bit == 0, length is parsed
-                    let packet_len = 2 + pos + len;
-                    if a.len() < packet_len {
-                        // a does not contain the full payload
-                        return 0;
-                    }
-
-                    if output.len() < packet_len {
-                        defmt::error!(
-                            "Output buffer too small! {:?} < {:?}",
-                            output.len(),
-                            packet_len
-                        );
-                        return 0;
-                    }
-                    output[..packet_len].copy_from_slice(&a[..packet_len]);
-                    return packet_len;
-                }
-            }
-            _ => return 0,
-        }
-    }
-    // Continuation byte == 1 four times, that's illegal.
-    0
-}
-
-#[cfg(test)]
-mod tests {
-    use super::*;
-    use embedded_hal::timer::CountDown;
-    use heapless::{consts, spsc::Queue, String, Vec};
-    use mqttrs::{Connack, ConnectReturnCode};
-
-    #[derive(Debug)]
-    struct CdMock {
-        time: u32,
-    }
-
-    impl CountDown for CdMock {
-        type Error = core::convert::Infallible;
-        type Time = u32;
-        fn try_start<T>(&mut self, count: T) -> Result<(), Self::Error>
-        where
-            T: Into<Self::Time>,
-        {
-            self.time = count.into();
-            Ok(())
-        }
-        fn try_wait(&mut self) -> nb::Result<(), Self::Error> {
-            Ok(())
-        }
-    }
-
-    struct MockNetwork {
-        pub should_fail_read: bool,
-        pub should_fail_write: bool,
-    }
-
-    impl Dns for MockNetwork {
-        type Error = ();
-
-        fn gethostbyname(
-            &self,
-            _hostname: &str,
-            _addr_type: embedded_nal::AddrType,
-        ) -> Result<embedded_nal::IpAddr, Self::Error> {
-            unimplemented!()
-        }
-        fn gethostbyaddr(
-            &self,
-            _addr: embedded_nal::IpAddr,
-        ) -> Result<heapless::String<consts::U256>, Self::Error> {
-            unimplemented!()
-        }
-    }
-
-    impl TcpStack for MockNetwork {
-        type TcpSocket = ();
-        type Error = ();
-
-        fn open(&self, _mode: embedded_nal::Mode) -> Result<Self::TcpSocket, Self::Error> {
-            Ok(())
-        }
-        fn connect(
-            &self,
-            _socket: Self::TcpSocket,
-            _remote: embedded_nal::SocketAddr,
-        ) -> Result<Self::TcpSocket, Self::Error> {
-            Ok(())
-        }
-        fn is_connected(&self, _socket: &Self::TcpSocket) -> Result<bool, Self::Error> {
-            Ok(true)
-        }
-        fn write(
-            &self,
-            _socket: &mut Self::TcpSocket,
-            buffer: &[u8],
-        ) -> nb::Result<usize, Self::Error> {
-            if self.should_fail_write {
-                Err(nb::Error::Other(()))
-            } else {
-                Ok(buffer.len())
-            }
-        }
-        fn read(
-            &self,
-            _socket: &mut Self::TcpSocket,
-            buffer: &mut [u8],
-        ) -> nb::Result<usize, Self::Error> {
-            if self.should_fail_read {
-                Err(nb::Error::Other(()))
-            } else {
-                let connack = Packet::Connack(Connack {
-                    session_present: false,
-                    code: ConnectReturnCode::Accepted,
-                });
-                let size = encode_slice(&connack, buffer).unwrap();
-                Ok(size)
-            }
-        }
-
-        fn read_with<F>(&self, socket: &mut Self::TcpSocket, f: F) -> nb::Result<usize, Self::Error>
-        where
-            F: FnOnce(&[u8], Option<&[u8]>) -> usize,
-        {
-            let buf = &mut [0u8; 64];
-            self.read(socket, buf)?;
-            Ok(f(buf, None))
-        }
-
-        fn close(&self, _socket: Self::TcpSocket) -> Result<(), Self::Error> {
-            Ok(())
-        }
-    }
-
-    #[test]
-    fn test_parse_header_puback() {
-        let mut out = [0u8; 128];
-        let a = &[0b01000000, 0b00000010, 0, 10];
-
-        let len = parse_header(a, None, &mut out);
-        assert_eq!(len, 4);
-        assert_eq!(&out[..len], &a[..]);
-        assert_eq!(
-            decode_slice(&out[..len]).unwrap(),
-            Some(Packet::Puback(Pid::try_from(10).unwrap()))
-        );
-    }
-
-    #[test]
-    fn test_parse_header_simple() {
-        let mut out = [0u8; 128];
-        let a = &[
-            0b00010000, 39, 0x00, 0x04, 'M' as u8, 'Q' as u8, 'T' as u8, 'T' as u8, 0x04,
-            0b11001110, // +username, +password, -will retain, will qos=1, +last_will, +clean_session
-            0x00, 0x0a, // 10 sec
-            0x00, 0x04, 't' as u8, 'e' as u8, 's' as u8, 't' as u8, // client_id
-            0x00, 0x02, '/' as u8, 'a' as u8, // will topic = '/a'
-            0x00, 0x07, 'o' as u8, 'f' as u8, 'f' as u8, 'l' as u8, 'i' as u8, 'n' as u8,
-            'e' as u8, // will msg = 'offline'
-            0x00, 0x04, 'r' as u8, 'u' as u8, 's' as u8, 't' as u8, // username = 'rust'
-            0x00, 0x02, 'm' as u8, 'q' as u8, // password = 'mq'
-        ];
-
-        let len = parse_header(a, None, &mut out);
-        assert_eq!(len, 41);
-        assert_eq!(&out[..len], &a[..]);
-        assert_eq!(
-            decode_slice(&out[..len]).unwrap(),
-            Some(Packet::Connect(Connect {
-                protocol: Protocol::MQTT311,
-                keep_alive: 10,
-                client_id: "test".into(),
-                clean_session: true,
-                last_will: Some(mqttrs::LastWill {
-                    topic: "/a".into(),
-                    message: b"offline",
-                    qos: QoS::AtLeastOnce,
-                    retain: false,
-                }),
-                username: Some("rust".into()),
-                password: Some(b"mq"),
-            }))
-        );
-    }
-
-    #[test]
-    fn test_parse_header_additional() {
-        let mut out = [0u8; 128];
-        let a = &[
-            0b00010000, 39, 0x00, 0x04, 'M' as u8, 'Q' as u8, 'T' as u8, 'T' as u8, 0x04,
-            0b11001110, // +username, +password, -will retain, will qos=1, +last_will, +clean_session
-            0x00, 0x0a, // 10 sec
-            0x00, 0x04, 't' as u8, 'e' as u8, 's' as u8, 't' as u8, // client_id
-            0x00, 0x02, '/' as u8, 'a' as u8, // will topic = '/a'
-            0x00, 0x07, 'o' as u8, 'f' as u8, 'f' as u8, 'l' as u8, 'i' as u8, 'n' as u8,
-            'e' as u8, // will msg = 'offline'
-            0x00, 0x04, 'r' as u8, 'u' as u8, 's' as u8, 't' as u8, // username = 'rust'
-            0x00, 0x02, 'm' as u8, 'q' as u8, // password = 'mq'
-            0x00, 0x01, // additional bytes
-            0x00, 0x01, // additional bytes
-            0x00, 0x01, // additional bytes
-        ];
-
-        let len = parse_header(a, None, &mut out);
-        assert_eq!(len, 41);
-        assert_eq!(&out[..len], &a[..len]);
-        assert_eq!(
-            decode_slice(&out[..len]).unwrap(),
-            Some(Packet::Connect(Connect {
-                protocol: Protocol::MQTT311,
-                keep_alive: 10,
-                client_id: "test".into(),
-                clean_session: true,
-                last_will: Some(mqttrs::LastWill {
-                    topic: "/a".into(),
-                    message: b"offline",
-                    qos: QoS::AtLeastOnce,
-                    retain: false,
-                }),
-                username: Some("rust".into()),
-                password: Some(b"mq"),
-            }))
-        );
-    }
-
-    #[test]
-    fn test_parse_header_wrapped_simple() {
-        let mut out = [0u8; 128];
-        let a = &[
-            0b00010000, 39, 0x00, 0x04, 'M' as u8, 'Q' as u8, 'T' as u8, 'T' as u8, 0x04,
-        ];
-
-        let b = &[
-            0b11001110, // +username, +password, -will retain, will qos=1, +last_will, +clean_session
-            0x00, 0x0a, // 10 sec
-            0x00, 0x04, 't' as u8, 'e' as u8, 's' as u8, 't' as u8, // client_id
-            0x00, 0x02, '/' as u8, 'a' as u8, // will topic = '/a'
-            0x00, 0x07, 'o' as u8, 'f' as u8, 'f' as u8, 'l' as u8, 'i' as u8, 'n' as u8,
-            'e' as u8, // will msg = 'offline'
-            0x00, 0x04, 'r' as u8, 'u' as u8, 's' as u8, 't' as u8, // username = 'rust'
-            0x00, 0x02, 'm' as u8, 'q' as u8, // password = 'mq'
-            0x00, 0x01, // additional bytes
-            0x00, 0x01, // additional bytes
-            0x00, 0x01, // additional bytes
-        ];
-
-        let expected = &[
-            0b00010000, 39, 0x00, 0x04, 'M' as u8, 'Q' as u8, 'T' as u8, 'T' as u8, 0x04,
-            0b11001110, // +username, +password, -will retain, will qos=1, +last_will, +clean_session
-            0x00, 0x0a, // 10 sec
-            0x00, 0x04, 't' as u8, 'e' as u8, 's' as u8, 't' as u8, // client_id
-            0x00, 0x02, '/' as u8, 'a' as u8, // will topic = '/a'
-            0x00, 0x07, 'o' as u8, 'f' as u8, 'f' as u8, 'l' as u8, 'i' as u8, 'n' as u8,
-            'e' as u8, // will msg = 'offline'
-            0x00, 0x04, 'r' as u8, 'u' as u8, 's' as u8, 't' as u8, // username = 'rust'
-            0x00, 0x02, 'm' as u8, 'q' as u8, // password = 'mq'
-        ];
-
-        let len = parse_header(a, Some(b), &mut out);
-        assert_eq!(len, 41);
-        assert_eq!(&out[..len], &expected[..]);
-        assert_eq!(
-            decode_slice(&out[..len]).unwrap(),
-            Some(Packet::Connect(Connect {
-                protocol: Protocol::MQTT311,
-                keep_alive: 10,
-                client_id: "test".into(),
-                clean_session: true,
-                last_will: Some(mqttrs::LastWill {
-                    topic: "/a".into(),
-                    message: b"offline",
-                    qos: QoS::AtLeastOnce,
-                    retain: false,
-                }),
-                username: Some("rust".into()),
-                password: Some(b"mq"),
-            }))
-        );
-    }
-
-    #[test]
-    fn test_parse_header_wrapped_header() {
-        let mut out = [0u8; 128];
-        let a = &[0b00010000];
-
-        let b = &[
-            39, 0x00, 0x04, 'M' as u8, 'Q' as u8, 'T' as u8, 'T' as u8, 0x04,
-            0b11001110, // +username, +password, -will retain, will qos=1, +last_will, +clean_session
-            0x00, 0x0a, // 10 sec
-            0x00, 0x04, 't' as u8, 'e' as u8, 's' as u8, 't' as u8, // client_id
-            0x00, 0x02, '/' as u8, 'a' as u8, // will topic = '/a'
-            0x00, 0x07, 'o' as u8, 'f' as u8, 'f' as u8, 'l' as u8, 'i' as u8, 'n' as u8,
-            'e' as u8, // will msg = 'offline'
-            0x00, 0x04, 'r' as u8, 'u' as u8, 's' as u8, 't' as u8, // username = 'rust'
-            0x00, 0x02, 'm' as u8, 'q' as u8, // password = 'mq'
-            0x00, 0x01, // additional bytes
-            0x00, 0x01, // additional bytes
-            0x00, 0x01, // additional bytes
-        ];
-
-        let expected = &[
-            0b00010000, 39, 0x00, 0x04, 'M' as u8, 'Q' as u8, 'T' as u8, 'T' as u8, 0x04,
-            0b11001110, // +username, +password, -will retain, will qos=1, +last_will, +clean_session
-            0x00, 0x0a, // 10 sec
-            0x00, 0x04, 't' as u8, 'e' as u8, 's' as u8, 't' as u8, // client_id
-            0x00, 0x02, '/' as u8, 'a' as u8, // will topic = '/a'
-            0x00, 0x07, 'o' as u8, 'f' as u8, 'f' as u8, 'l' as u8, 'i' as u8, 'n' as u8,
-            'e' as u8, // will msg = 'offline'
-            0x00, 0x04, 'r' as u8, 'u' as u8, 's' as u8, 't' as u8, // username = 'rust'
-            0x00, 0x02, 'm' as u8, 'q' as u8, // password = 'mq'
-        ];
-
-        let len = parse_header(a, Some(b), &mut out);
-        assert_eq!(len, 41);
-        assert_eq!(&out[..len], &expected[..]);
-        assert_eq!(
-            decode_slice(&out[..len]).unwrap(),
-            Some(Packet::Connect(Connect {
-                protocol: Protocol::MQTT311,
-                keep_alive: 10,
-                client_id: "test".into(),
-                clean_session: true,
-                last_will: Some(mqttrs::LastWill {
-                    topic: "/a".into(),
-                    message: b"offline",
-                    qos: QoS::AtLeastOnce,
-                    retain: false,
-                }),
-                username: Some("rust".into()),
-                password: Some(b"mq"),
-            }))
-        );
-    }
-
-    #[test]
-    #[ignore]
-    fn retry_behaviour() {
-        static mut Q: Queue<Request<Vec<u8, consts::U10>>, consts::U5, u8> =
-            Queue(heapless::i::Queue::u8());
-
-        let network = MockNetwork {
-            should_fail_read: false,
-            should_fail_write: false,
-        };
-
-        let (_p, c) = unsafe { Q.split() };
-        let mut event = MqttEvent::<_, (), _, _>::new(
-            c,
-            CdMock { time: 0 },
-            MqttOptions::new("client", Broker::Hostname(""), 8883),
-        );
-
-        event
-            .state
-            .outgoing_pub
-            .insert(
-                2,
-                PublishRequest {
-                    dup: false,
-                    qos: QoS::AtLeastOnce,
-                    retain: false,
-                    topic_name: String::from("some/topic/name2"),
-                    payload: Vec::new(),
-                },
-            )
-            .unwrap();
-
-        event
-            .state
-            .outgoing_pub
-            .insert(
-                3,
-                PublishRequest {
-                    dup: false,
-                    qos: QoS::AtLeastOnce,
-                    retain: false,
-                    topic_name: String::from("some/topic/name3"),
-                    payload: Vec::new(),
-                },
-            )
-            .unwrap();
-
-        event
-            .state
-            .outgoing_pub
-            .insert(
-                4,
-                PublishRequest {
-                    dup: false,
-                    qos: QoS::AtLeastOnce,
-                    retain: false,
-                    topic_name: String::from("some/topic/name4"),
-                    payload: Vec::new(),
-                },
-            )
-            .unwrap();
-
-        event.state.connection_status = state::MqttConnectionStatus::Handshake;
-        event.socket = Some(());
-
-        event.connect(&network).unwrap();
-
-        // assert_eq!(event.pending_pub.len(), 3);
-
-        // let mut key_iter = event.pending_pub.keys();
-        // assert_eq!(key_iter.next(), Some(&2));
-        // assert_eq!(key_iter.next(), Some(&3));
-        // assert_eq!(key_iter.next(), Some(&4));
-    }
-=======
->>>>>>> b95bb3a0
 }