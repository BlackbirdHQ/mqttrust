use crate::options::Broker;
use crate::requests::{PublishPayload, Request};
use crate::state::{MqttConnectionStatus, MqttState};
use crate::MqttOptions;
use crate::{EventError, NetworkError, Notification};
use core::convert::Infallible;
use core::ops::{Add, RangeTo};
use embedded_nal::{AddrType, Dns, TcpClient};
use embedded_time::duration::Extensions;
use embedded_time::duration::Milliseconds;
use embedded_time::{Clock, Instant};
use heapless::{consts, spsc, ArrayLength, String, Vec};
use mqttrs::{decode_slice, encode_slice, Connect, Packet, Protocol, QoS};
use no_std_net::SocketAddr;

pub struct EventLoop<'a, 'b, L, S, O, P>
where
    L: ArrayLength<Request<P>>,
    O: Clock,
    P: PublishPayload,
{
    /// Current state of the connection
    pub state: MqttState<P, Instant<O>>,
    /// Last outgoing packet time
    pub last_outgoing_timer: O,
    /// Options of the current mqtt connection
    pub options: MqttOptions<'b>,
    /// Request stream
    pub requests: spsc::Consumer<'a, Request<P>, L, u8>,
    network_handle: NetworkHandle<S>,
<<<<<<< HEAD
=======
    rx_buf: PacketBuffer,
>>>>>>> 897543ed
}

impl<'a, 'b, L, S, O, P> EventLoop<'a, 'b, L, S, O, P>
where
    L: ArrayLength<Request<P>>,
    O: Clock,
    P: PublishPayload + Clone,
{
    pub fn new(
        requests: spsc::Consumer<'a, Request<P>, L, u8>,
        outgoing_timer: O,
        options: MqttOptions<'b>,
    ) -> Self {
        Self {
            state: MqttState::new(),
            last_outgoing_timer: outgoing_timer,
            options,
            requests,
            network_handle: NetworkHandle::new(),
<<<<<<< HEAD
=======
            rx_buf: PacketBuffer::new(),
>>>>>>> 897543ed
        }
    }

    pub fn connect<N: Dns + TcpClient<TcpSocket = S>>(
        &mut self,
        network: &N,
    ) -> nb::Result<bool, EventError> {
        use EventError::*;

        // connect to the broker
        if !self.network_handle.is_connected(network).map_err(|e| {
            // On the socket error, clean it up and bail out.
            self.network_handle.socket.take();
            EventError::Network(e)
        })? {
            let (broker, port) = self.options.broker();
            let (_hostname, socket_addr) = NetworkHandle::<S>::lookup_host(network, broker, port)
                .map_err(EventError::Network)?;
            self.network_handle
                .connect(network, socket_addr)
                .map_err(EventError::Network)?;
            defmt::debug!("Network connected!");

            self.state.connection_status = MqttConnectionStatus::Disconnected;
        }

        self.mqtt_connect(network).map_err(|e| {
            e.map(|e| {
                if matches!(e, Network(_) | MqttState(_) | Timeout) {
                    defmt::debug!(
                        "Disconnecting from {:?}",
                        defmt::Debug2Format::<consts::U64>(&e)
                    );
                    self.disconnect(network);
                }
                e
            })
        })
    }

    fn should_handle_request(&mut self) -> bool {
        let qos_space = self.state.outgoing_pub.len() < self.options.inflight();

        let qos_0 = if let Some(Request::Publish(p)) = self.requests.peek() {
            p.qos == QoS::AtMostOnce
        } else {
            false
        };

        qos_0 || (self.requests.ready() && qos_space)
    }

    /// Selects an event from the client's requests, incoming packets from the
    /// broker and keepalive ping cycle.
    fn select_event<N: TcpClient<TcpSocket = S>>(
        &mut self,
        network: &N,
    ) -> nb::Result<Notification, EventError> {
        let packet_buf = &mut [0_u8; 1024];

        let now = self
            .last_outgoing_timer
            .try_now()
            .map_err(EventError::from)?;

        if self.should_handle_request() {
            // Handle a request
            let request = unsafe { self.requests.dequeue_unchecked() };
            let packet = self
                .state
                .handle_outgoing_request(request, packet_buf, &now)
                .map_err(EventError::from)?;
            self.network_handle.send(network, &packet)?;
            return Err(nb::Error::WouldBlock);
        }

        if self
            .state
            .last_ping_entry()
            .or_insert(now)
            .has_elapsed(&now, self.options.keep_alive_ms().milliseconds())
        {
            // Handle keepalive ping
            let packet = self
                .state
                .handle_outgoing_packet(Packet::Pingreq)
                .map_err(EventError::from)?;
            self.network_handle.send(network, &packet)?;
            self.state.last_ping_entry().insert(now);
            return Err(nb::Error::WouldBlock);
        }

        // Handle an incoming packet
        let (notification, packet) = self
            .network_handle
            .receive(network)
            .map_err(|e| e.map(EventError::Network))?
            .decode(&mut self.state)?;

        if let Some(packet) = packet {
            self.network_handle.send(network, &packet)?;
        }

        // By comparing the current time, select pending non-zero QoS publish
        // requests staying longer than the retry interval, and handle their
        // retrial.
        for (pid, inflight) in self.state.retries(now, 50_000.milliseconds()) {
<<<<<<< HEAD
=======
            defmt::warn!("Retrying PID {:?}", pid);
>>>>>>> 897543ed
            let packet = inflight
                .packet(*pid, packet_buf)
                .map_err(EventError::from)?;
            // Update inflight's timestamp for later retrials
            inflight.last_touch_entry().insert(now);
            self.network_handle.send(network, &packet)?;
        }

        notification.ok_or(nb::Error::WouldBlock)
    }

    /// Yields notification from events. All the error raised while processing
    /// event is reported as an `Ok` value of `Notification::Abort`.
    #[must_use = "Eventloop should be iterated over a loop to make progress"]
    pub fn yield_event<N: TcpClient<TcpSocket = S>>(
        &mut self,
        network: &N,
    ) -> nb::Result<Notification, Infallible> {
        if self.network_handle.socket.is_none() {
            return Ok(Notification::Abort(EventError::Network(
                NetworkError::NoSocket,
            )));
        }

        self.select_event(network).or_else(|e| match e {
            nb::Error::WouldBlock => Err(nb::Error::WouldBlock),
            nb::Error::Other(e) => {
                defmt::debug!(
                    "Disconnecting from an event error. {:?}",
                    defmt::Debug2Format::<consts::U64>(&e)
                );
                self.disconnect(network);
                Ok(Notification::Abort(e))
            }
        })
    }

<<<<<<< HEAD
=======
    pub fn receive<N: TcpClient<TcpSocket = S>>(
        &mut self,
        network: &N,
    ) -> nb::Result<(Option<Notification>, Option<Packet<'static>>), EventError> {
        let socket = self
            .network_handle
            .socket
            .as_mut()
            .ok_or(EventError::Network(NetworkError::NoSocket))?;

        self.rx_buf.receive(socket, network)?;

        PacketDecoder::new(&mut self.rx_buf).decode(&mut self.state)
    }

    fn lookup_host<N: Dns + TcpClient<TcpSocket = S>>(
        &mut self,
        network: &N,
    ) -> Result<(heapless::String<heapless::consts::U256>, SocketAddr), EventError> {
        match self.options.broker() {
            (Broker::Hostname(h), p) => {
                let socket_addr = SocketAddr::new(
                    network.gethostbyname(h, AddrType::IPv4).map_err(|_e| {
                        defmt::info!("Failed to resolve IP!");
                        EventError::Network(NetworkError::DnsLookupFailed)
                    })?,
                    p,
                );
                Ok((heapless::String::from(h), socket_addr))
            }
            (Broker::IpAddr(ip), p) => {
                let socket_addr = SocketAddr::new(ip, p);
                let domain = network.gethostbyaddr(ip).map_err(|_e| {
                    defmt::info!("Failed to resolve hostname!");
                    EventError::Network(NetworkError::DnsLookupFailed)
                })?;

                Ok((domain, socket_addr))
            }
        }
    }

    fn network_connect<N: Dns + TcpClient<TcpSocket = S>>(
        &mut self,
        network: &N,
    ) -> Result<(), EventError> {
        if let Some(socket) = &self.network_handle.socket {
            match network.is_connected(socket) {
                Ok(true) => return Ok(()),
                Err(_e) => {
                    self.network_handle.socket = None;
                    return Err(EventError::Network(NetworkError::SocketClosed));
                }
                Ok(false) => {}
            }
        };

        self.state.connection_status = MqttConnectionStatus::Disconnected;

        self.network_handle.socket = network
            .socket()
            .map_err(|_e| EventError::Network(NetworkError::SocketOpen))?
            .into();

        match self.lookup_host(network) {
            Ok((_hostname, socket_addr)) => {
                Some(
                    network
                        .connect(
                            self.network_handle
                                .socket
                                .as_mut()
                                .unwrap_or_else(|| unreachable!()),
                            socket_addr,
                        )
                        .map_err(|_e| EventError::Network(NetworkError::SocketConnect))?,
                );

                defmt::debug!("Network connected!");

                Ok(())
            }
            Err(e) => {
                // Make sure to cleanup socket, in case we fail DNS lookup for some reason
                self.disconnect(network);
                Err(e)
            }
        }
    }

>>>>>>> 897543ed
    pub fn disconnect<N: TcpClient<TcpSocket = S>>(&mut self, network: &N) {
        self.state.connection_status = MqttConnectionStatus::Disconnected;
        if let Some(socket) = self.network_handle.socket.take() {
            network.close(socket).ok();
        }
    }

    fn mqtt_connect<N: TcpClient<TcpSocket = S>>(
        &mut self,
        network: &N,
    ) -> nb::Result<bool, EventError> {
        match self.state.connection_status {
            MqttConnectionStatus::Connected => Ok(false),
            MqttConnectionStatus::Disconnected => {
                defmt::info!("MQTT connecting..");
                let now = self
                    .last_outgoing_timer
                    .try_now()
                    .map_err(EventError::from)?;
                self.state.last_ping_entry().insert(now);

                self.state.await_pingresp = false;
                self.state.outgoing_pub.clear();

                let (username, password) = self.options.credentials();

                let connect = Connect {
                    protocol: Protocol::MQTT311,
                    keep_alive: (self.options.keep_alive_ms() / 1000) as u16,
                    client_id: self.options.client_id(),
                    clean_session: self.options.clean_session(),
                    last_will: self.options.last_will(),
                    username,
                    password,
                };

                // mqtt connection with timeout
<<<<<<< HEAD
                self.network_handle.send(network, &connect.into())?;
                self.state.handle_outgoing_connect();
=======
                match self.network_handle.send(network, &connect.into()) {
                    Ok(_) => {
                        self.state
                            .handle_outgoing_connect()
                            .map_err(|e| nb::Error::Other(e.into()))?;
                    }
                    Err(e) => {
                        defmt::debug!("Disconnecting from send error!");
                        self.disconnect(network);
                        return Err(nb::Error::Other(e));
                    }
                }
>>>>>>> 897543ed

                Err(nb::Error::WouldBlock)
            }
            MqttConnectionStatus::Handshake => {
                let now = self
                    .last_outgoing_timer
                    .try_now()
                    .map_err(EventError::from)?;
                if self
                    .state
                    .last_ping_entry()
                    .or_insert(now)
                    .has_elapsed(&now, 50_000.milliseconds())
                {
                    return Err(nb::Error::Other(EventError::Timeout));
                }

                self.network_handle
                    .receive(network)
                    .map_err(|e| e.map(EventError::Network))?
                    .decode(&mut self.state)
                    .and_then(|(n, p)| {
                        if n.is_none() && p.is_none() {
                            return Err(nb::Error::WouldBlock);
                        }
                        Ok(n.map(|n| n == Notification::ConnAck).unwrap_or(false))
                    })
            }
        }
    }
}

struct NetworkHandle<S> {
    /// Network socket
    socket: Option<S>,
    tx_buf: Vec<u8, consts::U1024>,
<<<<<<< HEAD
    rx_buf: PacketBuffer,
}

impl<S> NetworkHandle<S> {
    fn lookup_host<N: Dns + TcpClient<TcpSocket = S>>(
        network: &N,
        broker: Broker,
        port: u16,
    ) -> Result<(String<consts::U256>, SocketAddr), NetworkError> {
        match broker {
            Broker::Hostname(h) => {
                let socket_addr = SocketAddr::new(
                    network.gethostbyname(h, AddrType::IPv4).map_err(|_e| {
                        defmt::info!("Failed to resolve IP!");
                        NetworkError::DnsLookupFailed
                    })?,
                    port,
                );
                Ok((String::from(h), socket_addr))
            }
            Broker::IpAddr(ip) => {
                let socket_addr = SocketAddr::new(ip, port);
                let domain = network.gethostbyaddr(ip).map_err(|_e| {
                    defmt::info!("Failed to resolve hostname!");
                    NetworkError::DnsLookupFailed
                })?;

                Ok((domain, socket_addr))
            }
        }
    }

=======
}

impl<S> NetworkHandle<S> {
>>>>>>> 897543ed
    fn new() -> Self {
        Self {
            socket: None,
            tx_buf: Vec::new(),
<<<<<<< HEAD
            rx_buf: PacketBuffer::new(),
        }
    }

    /// Checks if this socket is present and connected. Raises `NetworkError` when
    /// the socket is present and in its error state.
    fn is_connected<N: Dns + TcpClient<TcpSocket = S>>(
        &self,
        network: &N,
    ) -> Result<bool, NetworkError> {
        self.socket
            .as_ref()
            .map_or(Ok(false), |socket| network.is_connected(&socket))
            .map_err(|_e| NetworkError::SocketClosed)
    }

    fn connect<N: Dns + TcpClient<TcpSocket = S>>(
        &mut self,
        network: &N,
        socket_addr: SocketAddr,
    ) -> Result<(), NetworkError> {
        let socket = match self.socket.as_mut() {
            None => {
                let socket = network.socket().map_err(|_e| NetworkError::SocketOpen)?;
                self.socket.get_or_insert(socket)
            }
            Some(socket) => socket,
        };

        network
            .connect(socket, socket_addr)
            // Error can be WouldBlock (?)
            .map_err(|_: nb::Error<_>| NetworkError::SocketConnect)
    }

=======
        }
    }

>>>>>>> 897543ed
    pub fn send<'d, N: TcpClient<TcpSocket = S>>(
        &mut self,
        network: &N,
        pkt: &Packet<'d>,
    ) -> Result<usize, EventError> {
        let socket = self
            .socket
            .as_mut()
            .ok_or(EventError::Network(NetworkError::NoSocket))?;
        let capacity = self.tx_buf.capacity();
        self.tx_buf.clear();
        self.tx_buf
            .resize(capacity, 0x00_u8)
            .unwrap_or_else(|()| unreachable!("Input length equals to the current capacity."));
        let size = encode_slice(&pkt, self.tx_buf.as_mut())?;
        let length = nb::block!(network.send(socket, &self.tx_buf[..size])).map_err(|_| {
            defmt::error!("[send] NetworkError::Write");
            EventError::Network(NetworkError::Write)
        })?;

        Ok(length)
    }
<<<<<<< HEAD

    fn receive<N: TcpClient<TcpSocket = S>>(
        &mut self,
        network: &N,
    ) -> nb::Result<PacketDecoder<'_>, NetworkError> {
        let socket = self.socket.as_mut().ok_or(NetworkError::NoSocket)?;

        self.rx_buf.receive(socket, network)?;

        Ok(PacketDecoder::new(&mut self.rx_buf))
    }
=======
>>>>>>> 897543ed
}

/// A placeholder that keeps a buffer and constructs a packet incrementally.
/// Given that underlying `TcpClient` throws `WouldBlock` in a non-blocking
/// manner, its packet construction won't block either.
struct PacketBuffer {
    range: RangeTo<usize>,
    buffer: Vec<u8, consts::U1024>,
}

impl PacketBuffer {
    fn new() -> Self {
        let range = ..0;
        let buffer = Vec::new();
        let mut buf = Self { range, buffer };
        buf.init();
        buf
    }

    /// Fills the buffer with all 0s
    fn init(&mut self) {
        self.range.end = 0;
        self.buffer.clear();
        self.buffer
            .resize(self.buffer.capacity(), 0x00u8)
            .unwrap_or_else(|()| unreachable!("Length equals to the current capacity."));
    }

    /// Returns a remaining fresh part of the buffer.
    fn buffer(&mut self) -> &mut [u8] {
        let range = self.range.end..;
        self.buffer[range].as_mut()
    }

    /// After decoding a packet, overwrite the used bytes by shifting the buffer
    /// by its length. Assumes the length fits within the buffer's capacity.
    fn rotate(&mut self, length: usize) {
        self.buffer.copy_within(length.., 0);
        self.range.end -= length;
        self.buffer.truncate(self.buffer.capacity() - length);
        self.buffer
            .resize(self.buffer.capacity(), 0)
            .unwrap_or_else(|()| unreachable!("Length equals to the current capacity."));
    }

    /// Receives bytes from a network socket in non-blocking mode. If incoming
    /// bytes found, the range gets extended covering them.
    fn receive<N, S>(&mut self, socket: &mut S, network: &N) -> nb::Result<(), NetworkError>
    where
        N: TcpClient<TcpSocket = S>,
    {
        let buffer = self.buffer();
        let len = network.receive(socket, buffer).map_err(|_| {
            defmt::error!("[receive] NetworkError::Read");
            NetworkError::Read
        })?;
        self.range.end += len;
        Ok(())
    }
}

/// Provides contextual information for decoding packets. If an incoming packet
/// is well-formed and has a packet type the underlying state expects, returns a
/// notification. On an error, cleans up its buffer state.
struct PacketDecoder<'a> {
    packet_buffer: &'a mut PacketBuffer,
    is_err: Option<bool>,
}

impl<'a> PacketDecoder<'a> {
    fn new(packet_buffer: &'a mut PacketBuffer) -> Self {
        Self {
            packet_buffer,
            is_err: None,
        }
    }

    // https://docs.oasis-open.org/mqtt/mqtt/v3.1.1/os/mqtt-v3.1.1-os.html#_Toc398718023
    fn packet_length(&self) -> Option<usize> {
        // The result of earlier decode_slice failed with an error or incomplete
        // packet.
        if self.is_err.unwrap_or(true) {
            return None;
        }

        // The buffer contains a valid packet.
        self.packet_buffer
            .buffer
            .iter()
            .skip(1)
            .take(4)
            .scan(true, |continuation, byte| {
                let has_successor = byte & 0x80 != 0x00;
                let length = (byte & 0x7f) as usize;
                if *continuation {
                    *continuation = has_successor;
                    length.into()
                } else {
                    // Short-circuit
                    None
                }
            })
            .enumerate()
            .fold(1, |acc, (i, length)| {
                acc + 1 + length * 0x80_usize.pow(i as u32)
            })
            .into()
    }

    fn decode<P, T>(
        mut self,
        state: &mut MqttState<P, T>,
    ) -> nb::Result<(Option<Notification>, Option<Packet<'static>>), EventError>
    where
        P: PublishPayload + Clone,
        T: Add<Milliseconds, Output = T> + PartialOrd + Copy,
    {
        let buffer = self.packet_buffer.buffer[self.packet_buffer.range].as_ref();
        match decode_slice(buffer) {
            Err(e) => {
                self.is_err.replace(true);
                defmt::error!(
                    "Packet decode error! {:?}",
                    defmt::Debug2Format::<heapless::consts::U64>(&e)
                );

                Err(EventError::Encoding(e).into())
            }
            Ok(Some(packet)) => {
                self.is_err.replace(false);
                state
                    .handle_incoming_packet(packet)
                    .map_err(EventError::from)
                    .map_err(nb::Error::from)
            }
            Ok(None) => Err(nb::Error::WouldBlock),
        }
    }
}

impl<'a> Drop for PacketDecoder<'a> {
    fn drop(&mut self) {
        if let Some(is_err) = self.is_err {
            if is_err {
                self.packet_buffer.init();
            } else {
                let length = self
                    .packet_length()
                    .unwrap_or_else(|| unreachable!("A valid packet has a non-zero length."));
                self.packet_buffer.rotate(length);
            }
        }
    }
}

#[cfg(test)]
mod tests {
    use super::*;
    use crate::state::{Inflight, StartTime};
    use crate::PublishRequest;
    use embedded_time::clock::Error;
    use embedded_time::duration::Milliseconds;
    use embedded_time::fraction::Fraction;
    use embedded_time::Instant;
    use heapless::{consts, spsc::Queue, String, Vec};
    use mqttrs::Error::InvalidConnectReturnCode;
    use mqttrs::{Connack, ConnectReturnCode, Pid, Publish, QosPid};

    #[derive(Debug)]
    struct ClockMock {
        time: u32,
    }

    impl Clock for ClockMock {
        const SCALING_FACTOR: Fraction = Fraction::new(1000, 1);
        type T = u32;

        fn try_now(&self) -> Result<Instant<Self>, Error> {
            Ok(Instant::new(self.time))
        }
    }

    struct MockNetwork {
        pub should_fail_read: bool,
        pub should_fail_write: bool,
    }

    impl Dns for MockNetwork {
        type Error = ();

        fn gethostbyname(
            &self,
            _hostname: &str,
            _addr_type: embedded_nal::AddrType,
        ) -> Result<embedded_nal::IpAddr, Self::Error> {
            unimplemented!()
        }
        fn gethostbyaddr(
            &self,
            _addr: embedded_nal::IpAddr,
        ) -> Result<heapless::String<consts::U256>, Self::Error> {
            unimplemented!()
        }
    }

    impl TcpClient for MockNetwork {
        type TcpSocket = ();
        type Error = ();

        fn socket(&self) -> Result<Self::TcpSocket, Self::Error> {
            Ok(())
        }

        fn connect(
            &self,
            _socket: &mut Self::TcpSocket,
            _remote: embedded_nal::SocketAddr,
        ) -> nb::Result<(), Self::Error> {
            Ok(())
        }

        fn is_connected(&self, _socket: &Self::TcpSocket) -> Result<bool, Self::Error> {
            Ok(true)
        }

        fn send(
            &self,
            _socket: &mut Self::TcpSocket,
            buffer: &[u8],
        ) -> nb::Result<usize, Self::Error> {
            if self.should_fail_write {
                Err(nb::Error::Other(()))
            } else {
                Ok(buffer.len())
            }
        }

        fn receive(
            &self,
            _socket: &mut Self::TcpSocket,
            buffer: &mut [u8],
        ) -> nb::Result<usize, Self::Error> {
            if self.should_fail_read {
                Err(nb::Error::Other(()))
            } else {
                let connack = Packet::Connack(Connack {
                    session_present: false,
                    code: ConnectReturnCode::Accepted,
                });
                let size = encode_slice(&connack, buffer).unwrap();
                Ok(size)
            }
        }

        fn close(&self, _socket: Self::TcpSocket) -> Result<(), Self::Error> {
            Ok(())
        }
    }

    #[test]
    fn success_receive_multiple_packets() {
        let mut state = MqttState::<Vec<u8, consts::U10>, Milliseconds>::new();
        let mut rx_buf = PacketBuffer::new();
        let connack = Connack {
            session_present: false,
            code: ConnectReturnCode::Accepted,
        };
        let publish = Publish {
            dup: false,
            qospid: QosPid::AtLeastOnce(Pid::new()),
            retain: false,
            topic_name: "test/topic",
            payload: &[0xff; 1003],
        };

        let connack_len = encode_slice(&Packet::from(connack), rx_buf.buffer()).unwrap();
        rx_buf.range.end += connack_len;
        let publish_len = encode_slice(&Packet::from(publish.clone()), rx_buf.buffer()).unwrap();
        rx_buf.range.end += publish_len;
        assert_eq!(rx_buf.range.end, rx_buf.buffer.capacity());

        // Decode the first Connack packet on the Handshake state.
        state.connection_status = MqttConnectionStatus::Handshake;
        let (n, p) = PacketDecoder::new(&mut rx_buf).decode(&mut state).unwrap();
        assert_eq!(n, Some(Notification::ConnAck));
        assert_eq!(p, None);

        // Decode the second Publish packet on the Connected state.
        assert_eq!(state.connection_status, MqttConnectionStatus::Connected);
        let (n, p) = PacketDecoder::new(&mut rx_buf).decode(&mut state).unwrap();
        let publish_notification = match n {
            Some(Notification::Publish(p)) => p,
            _ => panic!(),
        };
        assert_eq!(&publish_notification.payload, publish.payload);
        assert_eq!(p, Some(Packet::Puback(Pid::default())));
        assert_eq!(rx_buf.range.end, 0);
        assert!((0..1024).all(|i| rx_buf.buffer[i] == 0));
    }

    #[test]
    fn failure_receive_multiple_packets() {
        let mut state = MqttState::<Vec<u8, consts::U10>, Milliseconds>::new();
        let mut rx_buf = PacketBuffer::new();
        let connack_malformed = Connack {
            session_present: false,
            code: ConnectReturnCode::Accepted,
        };
        let publish = Publish {
            dup: false,
            qospid: QosPid::AtLeastOnce(Pid::new()),
            retain: false,
            topic_name: "test/topic",
            payload: &[0xff; 1003],
        };

        let connack_malformed_len =
            encode_slice(&Packet::from(connack_malformed), rx_buf.buffer()).unwrap();
        rx_buf.buffer()[3] = 6; // An invalid connect return code.
        rx_buf.range.end += connack_malformed_len;
        let publish_len = encode_slice(&Packet::from(publish.clone()), rx_buf.buffer()).unwrap();
        rx_buf.range.end += publish_len;
        assert_eq!(rx_buf.range.end, rx_buf.buffer.capacity());

        // When a packet is malformed, we cannot tell its length. The decoder
        // discards the entire buffer.
        state.connection_status = MqttConnectionStatus::Handshake;
        match PacketDecoder::new(&mut rx_buf).decode(&mut state) {
            Ok((_, _)) | Err(nb::Error::WouldBlock) => panic!(),
            Err(nb::Error::Other(e)) => {
                assert_eq!(e, EventError::Encoding(InvalidConnectReturnCode(6)))
            }
        }
        assert_eq!(state.connection_status, MqttConnectionStatus::Handshake);
        assert_eq!(rx_buf.range.end, 0);
        assert!((0..1024).all(|i| rx_buf.buffer[i] == 0));
    }

    #[test]
    fn retry_behaviour() {
        static mut Q: Queue<Request<Vec<u8, consts::U10>>, consts::U5, u8> =
            Queue(heapless::i::Queue::u8());

        let network = MockNetwork {
            should_fail_read: false,
            should_fail_write: false,
        };

        let (_p, c) = unsafe { Q.split() };
        let mut event = EventLoop::<_, (), _, _>::new(
            c,
            ClockMock { time: 0 },
            MqttOptions::new("client", Broker::Hostname(""), 8883),
        );

        let now = StartTime::from(0);

        event
            .state
            .outgoing_pub
            .insert(
                2,
                Inflight::new(
                    now,
                    PublishRequest {
                        dup: false,
                        qos: QoS::AtLeastOnce,
                        retain: false,
                        topic_name: String::from("some/topic/name2"),
                        payload: Vec::new(),
                    },
                ),
            )
            .unwrap();

        event
            .state
            .outgoing_pub
            .insert(
                3,
                Inflight::new(
                    now,
                    PublishRequest {
                        dup: false,
                        qos: QoS::AtLeastOnce,
                        retain: false,
                        topic_name: String::from("some/topic/name3"),
                        payload: Vec::new(),
                    },
                ),
            )
            .unwrap();

        event
            .state
            .outgoing_pub
            .insert(
                4,
                Inflight::new(
                    now,
                    PublishRequest {
                        dup: false,
                        qos: QoS::AtLeastOnce,
                        retain: false,
                        topic_name: String::from("some/topic/name4"),
                        payload: Vec::new(),
                    },
                ),
            )
            .unwrap();

        event.state.connection_status = MqttConnectionStatus::Handshake;
        event.network_handle.socket = Some(());

        event.connect(&network).unwrap();
    }
}<|MERGE_RESOLUTION|>--- conflicted
+++ resolved
@@ -28,10 +28,6 @@
     /// Request stream
     pub requests: spsc::Consumer<'a, Request<P>, L, u8>,
     network_handle: NetworkHandle<S>,
-<<<<<<< HEAD
-=======
-    rx_buf: PacketBuffer,
->>>>>>> 897543ed
 }
 
 impl<'a, 'b, L, S, O, P> EventLoop<'a, 'b, L, S, O, P>
@@ -51,10 +47,6 @@
             options,
             requests,
             network_handle: NetworkHandle::new(),
-<<<<<<< HEAD
-=======
-            rx_buf: PacketBuffer::new(),
->>>>>>> 897543ed
         }
     }
 
@@ -162,10 +154,7 @@
         // requests staying longer than the retry interval, and handle their
         // retrial.
         for (pid, inflight) in self.state.retries(now, 50_000.milliseconds()) {
-<<<<<<< HEAD
-=======
             defmt::warn!("Retrying PID {:?}", pid);
->>>>>>> 897543ed
             let packet = inflight
                 .packet(*pid, packet_buf)
                 .map_err(EventError::from)?;
@@ -203,99 +192,6 @@
         })
     }
 
-<<<<<<< HEAD
-=======
-    pub fn receive<N: TcpClient<TcpSocket = S>>(
-        &mut self,
-        network: &N,
-    ) -> nb::Result<(Option<Notification>, Option<Packet<'static>>), EventError> {
-        let socket = self
-            .network_handle
-            .socket
-            .as_mut()
-            .ok_or(EventError::Network(NetworkError::NoSocket))?;
-
-        self.rx_buf.receive(socket, network)?;
-
-        PacketDecoder::new(&mut self.rx_buf).decode(&mut self.state)
-    }
-
-    fn lookup_host<N: Dns + TcpClient<TcpSocket = S>>(
-        &mut self,
-        network: &N,
-    ) -> Result<(heapless::String<heapless::consts::U256>, SocketAddr), EventError> {
-        match self.options.broker() {
-            (Broker::Hostname(h), p) => {
-                let socket_addr = SocketAddr::new(
-                    network.gethostbyname(h, AddrType::IPv4).map_err(|_e| {
-                        defmt::info!("Failed to resolve IP!");
-                        EventError::Network(NetworkError::DnsLookupFailed)
-                    })?,
-                    p,
-                );
-                Ok((heapless::String::from(h), socket_addr))
-            }
-            (Broker::IpAddr(ip), p) => {
-                let socket_addr = SocketAddr::new(ip, p);
-                let domain = network.gethostbyaddr(ip).map_err(|_e| {
-                    defmt::info!("Failed to resolve hostname!");
-                    EventError::Network(NetworkError::DnsLookupFailed)
-                })?;
-
-                Ok((domain, socket_addr))
-            }
-        }
-    }
-
-    fn network_connect<N: Dns + TcpClient<TcpSocket = S>>(
-        &mut self,
-        network: &N,
-    ) -> Result<(), EventError> {
-        if let Some(socket) = &self.network_handle.socket {
-            match network.is_connected(socket) {
-                Ok(true) => return Ok(()),
-                Err(_e) => {
-                    self.network_handle.socket = None;
-                    return Err(EventError::Network(NetworkError::SocketClosed));
-                }
-                Ok(false) => {}
-            }
-        };
-
-        self.state.connection_status = MqttConnectionStatus::Disconnected;
-
-        self.network_handle.socket = network
-            .socket()
-            .map_err(|_e| EventError::Network(NetworkError::SocketOpen))?
-            .into();
-
-        match self.lookup_host(network) {
-            Ok((_hostname, socket_addr)) => {
-                Some(
-                    network
-                        .connect(
-                            self.network_handle
-                                .socket
-                                .as_mut()
-                                .unwrap_or_else(|| unreachable!()),
-                            socket_addr,
-                        )
-                        .map_err(|_e| EventError::Network(NetworkError::SocketConnect))?,
-                );
-
-                defmt::debug!("Network connected!");
-
-                Ok(())
-            }
-            Err(e) => {
-                // Make sure to cleanup socket, in case we fail DNS lookup for some reason
-                self.disconnect(network);
-                Err(e)
-            }
-        }
-    }
-
->>>>>>> 897543ed
     pub fn disconnect<N: TcpClient<TcpSocket = S>>(&mut self, network: &N) {
         self.state.connection_status = MqttConnectionStatus::Disconnected;
         if let Some(socket) = self.network_handle.socket.take() {
@@ -333,24 +229,8 @@
                 };
 
                 // mqtt connection with timeout
-<<<<<<< HEAD
                 self.network_handle.send(network, &connect.into())?;
                 self.state.handle_outgoing_connect();
-=======
-                match self.network_handle.send(network, &connect.into()) {
-                    Ok(_) => {
-                        self.state
-                            .handle_outgoing_connect()
-                            .map_err(|e| nb::Error::Other(e.into()))?;
-                    }
-                    Err(e) => {
-                        defmt::debug!("Disconnecting from send error!");
-                        self.disconnect(network);
-                        return Err(nb::Error::Other(e));
-                    }
-                }
->>>>>>> 897543ed
-
                 Err(nb::Error::WouldBlock)
             }
             MqttConnectionStatus::Handshake => {
@@ -386,7 +266,6 @@
     /// Network socket
     socket: Option<S>,
     tx_buf: Vec<u8, consts::U1024>,
-<<<<<<< HEAD
     rx_buf: PacketBuffer,
 }
 
@@ -419,16 +298,10 @@
         }
     }
 
-=======
-}
-
-impl<S> NetworkHandle<S> {
->>>>>>> 897543ed
     fn new() -> Self {
         Self {
             socket: None,
             tx_buf: Vec::new(),
-<<<<<<< HEAD
             rx_buf: PacketBuffer::new(),
         }
     }
@@ -464,11 +337,6 @@
             .map_err(|_: nb::Error<_>| NetworkError::SocketConnect)
     }
 
-=======
-        }
-    }
-
->>>>>>> 897543ed
     pub fn send<'d, N: TcpClient<TcpSocket = S>>(
         &mut self,
         network: &N,
@@ -491,7 +359,6 @@
 
         Ok(length)
     }
-<<<<<<< HEAD
 
     fn receive<N: TcpClient<TcpSocket = S>>(
         &mut self,
@@ -503,8 +370,6 @@
 
         Ok(PacketDecoder::new(&mut self.rx_buf))
     }
-=======
->>>>>>> 897543ed
 }
 
 /// A placeholder that keeps a buffer and constructs a packet incrementally.
